--- conflicted
+++ resolved
@@ -48,18 +48,11 @@
     /// Zcash blocks contain different kinds of commitments to their contents,
     /// depending on the network and height.
     ///
-<<<<<<< HEAD
     /// The interpretation of this field has been changed multiple times, without
     /// incrementing the block [`version`]. Therefore, this field cannot be
     /// parsed without the network and height. Use
     /// [`Block::commitment`](super::Block::commitment) to get the parsed
     /// [`Commitment`](super::Commitment).
-=======
-    /// Unfortunately, the interpretation of this field was changed without
-    /// incrementing the version, so it cannot be parsed without the block height
-    /// and network. Use [`Block::commitment`](super::Block::commitment) to get the
-    /// parsed [`Commitment`](super::Commitment).
->>>>>>> 0daaf582
     pub commitment_bytes: [u8; 32],
 
     /// The block timestamp is a Unix epoch time (UTC) when the miner
