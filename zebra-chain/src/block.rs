//! Blocks and block-related structures (heights, headers, etc.)
#![allow(clippy::unit_arg)]

mod commitment;
mod hash;
mod header;
mod height;
mod serialize;

pub mod merkle;

#[cfg(any(test, feature = "proptest-impl"))]
mod arbitrary;
#[cfg(test)]
mod tests;

use std::fmt;

pub use commitment::Commitment;
pub use hash::Hash;
pub use header::BlockTimeError;
pub use header::{CountedHeader, Header};
pub use height::Height;
<<<<<<< HEAD
pub use root_hash::RootHash;
pub use serialize::MAX_BLOCK_BYTES;
=======
>>>>>>> 83b88f5b

use serde::{Deserialize, Serialize};

use crate::{
    fmt::DisplayToDebug,
    parameters::Network,
    serialization::{TrustedPreallocate, MAX_PROTOCOL_MESSAGE_LEN},
    transaction::Transaction,
    transparent,
};

/// A Zcash block, containing a header and a list of transactions.
#[derive(Clone, Debug, Eq, PartialEq, Serialize, Deserialize)]
pub struct Block {
    /// The block header, containing block metadata.
    pub header: Header,
    /// The block transactions.
    pub transactions: Vec<std::sync::Arc<Transaction>>,
}

impl fmt::Display for Block {
    fn fmt(&self, f: &mut fmt::Formatter<'_>) -> fmt::Result {
        let mut fmter = f.debug_struct("Block");
        if let Some(height) = self.coinbase_height() {
            fmter.field("height", &height);
        }

        fmter.field("hash", &DisplayToDebug(self.hash())).finish()
    }
}

impl Block {
    /// Return the block height reported in the coinbase transaction, if any.
    pub fn coinbase_height(&self) -> Option<Height> {
        self.transactions
            .get(0)
            .and_then(|tx| tx.inputs().get(0))
            .and_then(|input| match input {
                transparent::Input::Coinbase { ref height, .. } => Some(*height),
                _ => None,
            })
    }

    /// Compute the hash of this block.
    pub fn hash(&self) -> Hash {
        Hash::from(self)
    }

    /// Get the parsed root hash for this block.
    ///
    /// The interpretation of the root hash depends on the
    /// configured `network`, and this block's height.
    ///
    /// Returns None if this block does not have a block height.
    pub fn commitment(&self, network: Network) -> Option<Commitment> {
        self.coinbase_height()
            .map(|height| Commitment::from_bytes(self.header.commitment_bytes, network, height))
    }
}

impl<'a> From<&'a Block> for Hash {
    fn from(block: &'a Block) -> Hash {
        (&block.header).into()
    }
}
/// A serialized Block hash takes 32 bytes
const BLOCK_HASH_SIZE: u64 = 32;
/// The maximum number of hashes in a valid Zcash protocol message.
impl TrustedPreallocate for Hash {
    fn max_allocation() -> u64 {
        // Every vector type requires a length field of at least one byte for de/serialization.
        // Since a block::Hash takes 32 bytes, we can never receive more than (MAX_PROTOCOL_MESSAGE_LEN - 1) / 32 hashes in a single message
        ((MAX_PROTOCOL_MESSAGE_LEN - 1) as u64) / BLOCK_HASH_SIZE
    }
}

#[cfg(test)]
mod test_trusted_preallocate {
    use super::{Hash, BLOCK_HASH_SIZE, MAX_PROTOCOL_MESSAGE_LEN};
    use crate::serialization::{TrustedPreallocate, ZcashSerialize};
    use proptest::prelude::*;
    use std::convert::TryInto;
    proptest! {
        #![proptest_config(ProptestConfig::with_cases(10_000))]
        /// Verify that the serialized size of a block hash used to calculate the allocation limit is correct
        #[test]
        fn block_hash_size_is_correct(hash in Hash::arbitrary()) {
            let serialized = hash.zcash_serialize_to_vec().expect("Serialization to vec must succeed");
            prop_assert!(serialized.len() as u64 == BLOCK_HASH_SIZE);
        }
    }
    proptest! {

        #![proptest_config(ProptestConfig::with_cases(200))]

        /// Verify that...
        /// 1. The smallest disallowed vector of `Hash`s is too large to send via the Zcash Wire Protocol
        /// 2. The largest allowed vector is small enough to fit in a legal Zcash Wire Protocol message
        #[test]
        fn block_hash_max_allocation(hash in Hash::arbitrary_with(())) {
            let max_allocation: usize = Hash::max_allocation().try_into().unwrap();
            let mut smallest_disallowed_vec = Vec::with_capacity(max_allocation + 1);
            for _ in 0..(Hash::max_allocation()+1) {
                smallest_disallowed_vec.push(hash);
            }

            let smallest_disallowed_serialized = smallest_disallowed_vec.zcash_serialize_to_vec().expect("Serialization to vec must succeed");
            // Check that our smallest_disallowed_vec is only one item larger than the limit
            prop_assert!(((smallest_disallowed_vec.len() - 1) as u64) == Hash::max_allocation());
            // Check that our smallest_disallowed_vec is too big to send as a protocol message
            prop_assert!(smallest_disallowed_serialized.len() > MAX_PROTOCOL_MESSAGE_LEN);

            // Create largest_allowed_vec by removing one element from smallest_disallowed_vec without copying (for efficiency)
            smallest_disallowed_vec.pop();
            let largest_allowed_vec = smallest_disallowed_vec;
            let largest_allowed_serialized = largest_allowed_vec.zcash_serialize_to_vec().expect("Serialization to vec must succeed");

            // Check that our largest_allowed_vec contains the maximum number of hashes
            prop_assert!((largest_allowed_vec.len() as u64) == Hash::max_allocation());
            // Check that our largest_allowed_vec is small enough to send as a protocol message
            prop_assert!(largest_allowed_serialized.len() <= MAX_PROTOCOL_MESSAGE_LEN);

        }
    }
}<|MERGE_RESOLUTION|>--- conflicted
+++ resolved
@@ -21,11 +21,7 @@
 pub use header::BlockTimeError;
 pub use header::{CountedHeader, Header};
 pub use height::Height;
-<<<<<<< HEAD
-pub use root_hash::RootHash;
 pub use serialize::MAX_BLOCK_BYTES;
-=======
->>>>>>> 83b88f5b
 
 use serde::{Deserialize, Serialize};
 
